name: Rebase DMZ Branch

on:
  workflow_dispatch:
    inputs:
      commit_sha:
<<<<<<< HEAD
        description: 'Commit SHA to revert (required)'
        required: true
=======
        description: 'Commit SHA to remove (leave empty to remove last commit)'
        required: false
>>>>>>> 0dc8b1ac
        type: string
      reason:
        description: 'Reason for removing commit'
        required: true
        type: string
        default: 'Build failure or critical issue'

env:
  NODE_VERSION: '22.11.0'

jobs:
  rebase-dmz:
    name: Rebase DMZ Branch
    runs-on: ubuntu-latest
    permissions:
      contents: write
      pull-requests: write
      issues: write
    
    steps:
      - name: Checkout repository
        uses: actions/checkout@v4
        with:
          fetch-depth: 0
          token: ${{ secrets.GITHUB_TOKEN }}

      - name: Configure Git
        run: |
          git config --global user.name "GitHub Actions Bot"
          git config --global user.email "actions@github.com"

      - name: Determine commit to remove
        id: determine-commit
        run: |
<<<<<<< HEAD
          COMMIT_TO_REVERT="${{ github.event.inputs.commit_sha }}"
          echo "Using specified commit: $COMMIT_TO_REVERT"
=======
          # Switch to dmz branch first
          git checkout dmz
          git fetch origin dmz
          git reset --hard origin/dmz
          
          if [ -n "${{ github.event.inputs.commit_sha }}" ]; then
            COMMIT_TO_REMOVE="${{ github.event.inputs.commit_sha }}"
            echo "Using specified commit: $COMMIT_TO_REMOVE"
          else
            COMMIT_TO_REMOVE=$(git rev-parse HEAD)
            echo "Using latest commit: $COMMIT_TO_REMOVE"
          fi
>>>>>>> 0dc8b1ac
          
          # Verify commit exists
          if ! git cat-file -e "$COMMIT_TO_REMOVE^{commit}" 2>/dev/null; then
            echo "❌ Commit $COMMIT_TO_REMOVE does not exist"
            exit 1
          fi
          
          echo "commit-to-remove=$COMMIT_TO_REMOVE" >> $GITHUB_OUTPUT
          
          # Get commit info
          COMMIT_MESSAGE=$(git log --format=%s -n 1 "$COMMIT_TO_REMOVE")
          COMMIT_AUTHOR=$(git log --format=%an -n 1 "$COMMIT_TO_REMOVE")
          COMMIT_DATE=$(git log --format=%ad -n 1 "$COMMIT_TO_REMOVE")
          
          echo "commit-message=$COMMIT_MESSAGE" >> $GITHUB_OUTPUT
          echo "commit-author=$COMMIT_AUTHOR" >> $GITHUB_OUTPUT
          echo "commit-date=$COMMIT_DATE" >> $GITHUB_OUTPUT

      - name: Rebase out problematic commit
        run: |
          echo "Rebasing out commit from dmz branch..."
          
          COMMIT_TO_REMOVE="${{ steps.determine-commit.outputs.commit-to-remove }}"
          
          # Check if the commit to remove includes workflow files
          WORKFLOW_FILES=$(git diff-tree --no-commit-id --name-only -r "$COMMIT_TO_REMOVE" | grep -E '^\.github/workflows/' || true)
          
          if [ -n "$WORKFLOW_FILES" ]; then
            echo "ℹ️ This commit includes workflow files:"
            echo "$WORKFLOW_FILES"
            echo "Rebase will cleanly remove these from history."
          fi
          
          # Check if this is a merge commit
          if git rev-parse "$COMMIT_TO_REMOVE^2" >/dev/null 2>&1; then
            echo "⚠️ Warning: Merge commit detected"
            echo "This will remove the entire merge and its changes."
          fi
          
          # Get the parent commit (commit before the one to remove)
          PARENT_COMMIT=$(git rev-parse "$COMMIT_TO_REMOVE^")
          
          # Check if this is the HEAD commit
          if [ "$COMMIT_TO_REMOVE" = "$(git rev-parse HEAD)" ]; then
            echo "ℹ️ Removing HEAD commit, resetting to parent"
            git reset --hard "$PARENT_COMMIT"
          else
            echo "ℹ️ Removing commit from history using interactive rebase"
            # Use git rebase to drop the specific commit
            # We rebase from parent of the commit to remove, dropping that commit
            GIT_SEQUENCE_EDITOR="sed -i '/^pick $COMMIT_TO_REMOVE/d'" git rebase -i "$PARENT_COMMIT"
          fi
          
          # Force push with lease for safety
          if git push origin dmz --force-with-lease; then
            echo "✅ Successfully rebased out commit $COMMIT_TO_REMOVE"
            echo "ℹ️ History has been rewritten - commit removed from dmz"
          else
            echo "❌ Failed to push rebased branch"
            echo "This may be due to:"
            echo "  - Branch protection rules preventing force-push"
            echo "  - Another push occurred during rebase (--force-with-lease rejected)"
            echo "  - Insufficient permissions"
            exit 1
          fi

      - name: Create issue for tracking
        continue-on-error: true
        uses: actions/github-script@v7
        with:
          script: |
            const issueBody = `## 🔄 DMZ Branch Rebase
            
            **Removed Commit:** \`${{ steps.determine-commit.outputs.commit-to-remove }}\`
            **Original Message:** ${{ steps.determine-commit.outputs.commit-message }}
            **Original Author:** ${{ steps.determine-commit.outputs.commit-author }}
            **Original Date:** ${{ steps.determine-commit.outputs.commit-date }}
            
            **Reason for Removal:** ${{ github.event.inputs.reason }}
            
            **Action Taken:**
            - ✅ Commit has been rebased out of dmz branch
            - ✅ History has been rewritten (commit removed)
            - ✅ Force-pushed to dmz with --force-with-lease
            - ✅ DMZ validation will run automatically
            
            **Next Steps:**
            1. Investigate the root cause of the issue
            2. Create a new PR with the fix
            3. Ensure the fix passes all validation checks
            4. Close this issue once the fix is merged
            
            **Related Workflow:** [DMZ Rebase Workflow](${{ github.server_url }}/${{ github.repository }}/actions/runs/${{ github.run_id }})
            
            ---
            *This issue was automatically created by the DMZ rebase workflow*`;
            
            const { data: issue } = await github.rest.issues.create({
              owner: context.repo.owner,
              repo: context.repo.repo,
              title: `🔄 DMZ Rebase: ${{ steps.determine-commit.outputs.commit-message }}`,
              body: issueBody,
              labels: ['rebase', 'dmz', 'automated']
            });
            
            console.log(`Created issue #${issue.number}: ${issue.title}`);

      - name: Comment on recent PRs
        continue-on-error: true
        uses: actions/github-script@v7
        with:
          script: |
            // Find recent PRs that might be related to the removed commit
            const { data: prs } = await github.rest.pulls.list({
              owner: context.repo.owner,
              repo: context.repo.repo,
              state: 'closed',
              sort: 'updated',
              direction: 'desc',
              per_page: 10
            });
            
            const removedCommit = '${{ steps.determine-commit.outputs.commit-to-remove }}';
            
            for (const pr of prs) {
              // Check if this PR contains the removed commit
              const { data: commits } = await github.rest.pulls.listCommits({
                owner: context.repo.owner,
                repo: context.repo.repo,
                pull_number: pr.number
              });
              
              const hasRemovedCommit = commits.some(commit => commit.sha === removedCommit);
              
              if (hasRemovedCommit) {
                const commentBody = `## 🔄 Related Commit Removed via Rebase
                
                A commit from this PR has been rebased out of the dmz branch:
                
                **Removed Commit:** \`${removedCommit}\`
                **Reason:** ${{ github.event.inputs.reason }}
                **Action:** History rewritten - commit no longer exists in dmz
                
                **Next Steps:**
                - Review the removal reason
                - Create a new PR with the fix if needed
                - Ensure the fix passes all validation checks
                
                **Rebase Details:** [View Issue](${context.payload.issue?.html_url || 'N/A'})`;
                
                await github.rest.issues.createComment({
                  owner: context.repo.owner,
                  repo: context.repo.repo,
                  issue_number: pr.number,
                  body: commentBody
                });
                
                console.log(`Commented on PR #${pr.number}`);
                break; // Only comment on the most recent relevant PR
              }
            }

      - name: Create summary
        run: |
          echo "## 🔄 DMZ Branch Rebase Completed" >> $GITHUB_STEP_SUMMARY
          echo "" >> $GITHUB_STEP_SUMMARY
          echo "**Removed Commit:** \`${{ steps.determine-commit.outputs.commit-to-remove }}\`" >> $GITHUB_STEP_SUMMARY
          echo "**Original Message:** ${{ steps.determine-commit.outputs.commit-message }}" >> $GITHUB_STEP_SUMMARY
          echo "**Original Author:** ${{ steps.determine-commit.outputs.commit-author }}" >> $GITHUB_STEP_SUMMARY
          echo "**Reason:** ${{ github.event.inputs.reason }}" >> $GITHUB_STEP_SUMMARY
          echo "" >> $GITHUB_STEP_SUMMARY
          echo "**Actions Taken:**" >> $GITHUB_STEP_SUMMARY
          echo "- ✅ Commit rebased out of dmz branch" >> $GITHUB_STEP_SUMMARY
          echo "- ✅ History rewritten - commit removed" >> $GITHUB_STEP_SUMMARY
          echo "- ✅ Force-pushed to dmz with --force-with-lease" >> $GITHUB_STEP_SUMMARY
          echo "- ℹ️ Tracking issue (optional - requires Issues enabled)" >> $GITHUB_STEP_SUMMARY
          echo "- ℹ️ PR notifications (optional - requires Issues enabled)" >> $GITHUB_STEP_SUMMARY
          echo "" >> $GITHUB_STEP_SUMMARY
          echo "**Next Steps:**" >> $GITHUB_STEP_SUMMARY
          echo "1. DMZ validation will run automatically" >> $GITHUB_STEP_SUMMARY
          echo "2. Investigate the root cause" >> $GITHUB_STEP_SUMMARY
          echo "3. Create a new PR with the fix" >> $GITHUB_STEP_SUMMARY
          echo "4. Ensure the fix passes all validation checks" >> $GITHUB_STEP_SUMMARY
          echo "" >> $GITHUB_STEP_SUMMARY
          echo "⚠️ **Note:** History has been rewritten. Developers working on branches based on dmz may need to rebase their work." >> $GITHUB_STEP_SUMMARY



<|MERGE_RESOLUTION|>--- conflicted
+++ resolved
@@ -4,13 +4,8 @@
   workflow_dispatch:
     inputs:
       commit_sha:
-<<<<<<< HEAD
         description: 'Commit SHA to revert (required)'
         required: true
-=======
-        description: 'Commit SHA to remove (leave empty to remove last commit)'
-        required: false
->>>>>>> 0dc8b1ac
         type: string
       reason:
         description: 'Reason for removing commit'
@@ -45,23 +40,8 @@
       - name: Determine commit to remove
         id: determine-commit
         run: |
-<<<<<<< HEAD
           COMMIT_TO_REVERT="${{ github.event.inputs.commit_sha }}"
           echo "Using specified commit: $COMMIT_TO_REVERT"
-=======
-          # Switch to dmz branch first
-          git checkout dmz
-          git fetch origin dmz
-          git reset --hard origin/dmz
-          
-          if [ -n "${{ github.event.inputs.commit_sha }}" ]; then
-            COMMIT_TO_REMOVE="${{ github.event.inputs.commit_sha }}"
-            echo "Using specified commit: $COMMIT_TO_REMOVE"
-          else
-            COMMIT_TO_REMOVE=$(git rev-parse HEAD)
-            echo "Using latest commit: $COMMIT_TO_REMOVE"
-          fi
->>>>>>> 0dc8b1ac
           
           # Verify commit exists
           if ! git cat-file -e "$COMMIT_TO_REMOVE^{commit}" 2>/dev/null; then
